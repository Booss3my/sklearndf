--- conflicted
+++ resolved
@@ -540,7 +540,6 @@
             [len(categories) for categories in native_estimator.categories_],
             dtype=np.int_,
         )
-<<<<<<< HEAD
 
         if __sklearn_version__ >= __sklearn_1_1__ and not (
             self.max_categories is None and self.min_frequency is None
@@ -561,22 +560,7 @@
             # infrequent categories, except one for the aggregated category
             n_features_in -= n_infrequent - 1
 
-        drop = self.drop
-        if drop == "if_binary":
-            # drop a category column only for binary features
-            n_features_in[n_features_in == 2] = 1
-        elif drop == "first" or (
-            # drop is an array-like
-            not isinstance(drop, str)
-            and isinstance(drop, (Sequence, np.ndarray))
-        ):
-            # drop one column per category
-            n_features_in -= 1
-        elif drop is not None:
-            raise ValueError(f"unknown value for arg drop: {drop!r}")
-=======
         _adjust_n_features_in(n_features_in)
->>>>>>> 678343d4
 
         feature_names_in_mapped = itertools.chain(
             *([feature] * n for feature, n in zip(feature_names_in, n_features_in))
