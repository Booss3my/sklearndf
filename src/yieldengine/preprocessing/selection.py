--- conflicted
+++ resolved
@@ -1,13 +1,7 @@
 import pandas as pd
 from boruta import BorutaPy
 
-<<<<<<< HEAD
-from yieldengine.df.transform import ColumnPreservingTransformer, NumpyOnlyTransformer
-
-__all__ = ["BorutaDF"]
-=======
 from yieldengine.df.transform import ColumnPreservingTransformer, NDArrayTransformerDF
->>>>>>> 1f9ecad6
 
 __all__ = ["BorutaDF"]
 
