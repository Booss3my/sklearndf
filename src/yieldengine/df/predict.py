# coding=utf-8
"""Base classes for wrapper around regressors and classifiers returning dataframes."""

import logging
from abc import ABCMeta
from typing import *

import numpy as np
import pandas as pd
from sklearn.base import ClassifierMixin, RegressorMixin

from yieldengine import ListLike, MatrixLike
from yieldengine.df import DataFrameEstimator

log = logging.getLogger(__name__)

_BasePredictor = TypeVar("_BasePredictor", bound=Union[RegressorMixin, ClassifierMixin])


class DataFramePredictor(DataFrameEstimator[_BasePredictor], metaclass=ABCMeta):
    """Wrap around sklearn regressor and classifiers and preserve dataframes.

    :param `**kwargs`: arguments passed to `DataFrameEstimator` in `__init__`
    """

    F_PREDICTION = "prediction"

    def __init__(self, **kwargs) -> None:
        super().__init__(**kwargs)

    # noinspection PyPep8Naming
    def predict(self, X: pd.DataFrame, **predict_params) -> pd.Series:
        """Return the predictions as a `pd.Series`.

        :param X: the dataframe of features
        :param predict_params: additional arguments passed to the `predict` method \
        of the base estimator
        :return: the `pd.Series` of predictions
        """
        self._check_parameter_types(X, None)

        return self._prediction_to_series_or_frame(
            X, self._base_predict(X, **predict_params)
        )

    # noinspection PyPep8Naming
    def fit_predict(self, X: pd.DataFrame, y: pd.Series, **fit_params) -> pd.Series:
        """Fit and return the predictions.

        :param X: the dataframe of features
        :param y: the series of target used to train the model
        :param fit_params: additional arguments passed to the the `predict` method
          of the base estimator
        :return: `pd.Series` of the predictions for X
        """
        self._check_parameter_types(X, y)

        result = self._prediction_to_series_or_frame(
            X, self._base_fit_predict(X, y, **fit_params)
        )

        self._post_fit(X, y, **fit_params)

        return result

    # noinspection PyPep8Naming
<<<<<<< HEAD
    def predict_proba(self, X: pd.DataFrame) -> pd.Series:
        """Probability estimates.

        :param X: dataframe of features
        :return: the series of probability estimates
=======
    def predict_proba(self, X: pd.DataFrame) -> Union[pd.Series, pd.DataFrame]:
        """
        Probability estimates.

        :param X: dataframe of features
        :return: the series/dataframe (multiclasss) of probabiliy estimates
>>>>>>> 9579712c
        """
        self._check_parameter_types(X, None)

        return self._prediction_to_series_or_frame(X, self._base_predict_proba(X))

    # noinspection PyPep8Naming
<<<<<<< HEAD
    def predict_log_proba(self, X: pd.DataFrame) -> pd.Series:
        """Log of probability estimates.
=======
    def predict_log_proba(self, X: pd.DataFrame) -> Union[pd.Series, pd.DataFrame]:
        """
        Log of probability estimates.
>>>>>>> 9579712c

        :param X: dataframe of features
        :return: series/dataframe (multiclasss) of log-probabilities
        """
        self._check_parameter_types(X, None)

        return self._prediction_to_series_or_frame(X, self._base_predict_log_proba(X))

    # noinspection PyPep8Naming
    def decision_function(self, X: pd.DataFrame) -> pd.DataFrame:
        """Evaluate the decision function for the samples in X.

        :param X: dataframe of features
        :return: dataframe of the decision functions of the sample for each class
        """
        self._check_parameter_types(X, None)

        return pd.DataFrame(
            data=self._base_decision_function(X),
            index=X.index,
            columns=getattr(self.base_estimator, "classes_", None),
        )

    # noinspection PyPep8Naming
    def score(
        self,
        X: pd.DataFrame,
        y: Optional[pd.Series] = None,
        sample_weight: Optional[Any] = None,
    ) -> float:
        """Return the score of the base estimator.

        :param X: dataframe of the features, shape = (n_samples, n_features)
        :param y: series of the true targets, shape = (n_samples) or (n_samples, \
        n_outputs)
        :param sample_weight:  array-like, sample weights, shape = (n_sample)
        :return: the score of the model
        """
        self._check_parameter_types(X, None)
        return self._base_score(X, y, sample_weight)

    # noinspection PyPep8Naming
    def _prediction_to_series_or_frame(
        self, X: pd.DataFrame, y: Union[np.ndarray, pd.Series, Sequence[Any]]
    ) -> Union[pd.Series, pd.DataFrame]:
        if isinstance(y, pd.Series):
            return y
        elif isinstance(y, pd.DataFrame):
            return y
        elif isinstance(y, Sequence) or (
            isinstance(y, np.ndarray) and (len(y.shape) < 2 or y.shape[1] == 1)
        ):
            return pd.Series(y, name=self.F_PREDICTION, index=X.index)
        else:
            labels = None
            if isinstance(self.base_estimator, ClassifierMixin):
                labels = self.base_estimator.classes_

            return pd.DataFrame(data=y, columns=labels)

    # noinspection PyPep8Naming
    def _base_predict(self, X: pd.DataFrame, **predict_params) -> ListLike:
        # noinspection PyUnresolvedReferences
        return self.base_estimator.predict(X, **predict_params)

    # noinspection PyPep8Naming
    def _base_fit_predict(self, X: pd.DataFrame, y: ListLike, **fit_params) -> ListLike:
        # noinspection PyUnresolvedReferences
        return self.base_estimator.fit_predict(X, y, **fit_params)

    # noinspection PyPep8Naming
    def _base_predict_proba(self, X: pd.DataFrame, **predict_params) -> ListLike[float]:
        # noinspection PyUnresolvedReferences
        return self.base_estimator.predict_proba(X, **predict_params)

    # noinspection PyPep8Naming
    def _base_predict_log_proba(
        self, X: pd.DataFrame, **predict_params
    ) -> ListLike[float]:
        # noinspection PyUnresolvedReferences
        return self.base_estimator.predict_log_proba(X, **predict_params)

    # noinspection PyPep8Naming
    def _base_decision_function(self, X: pd.DataFrame) -> MatrixLike[float]:
        # noinspection PyUnresolvedReferences
        return self.base_estimator.decision_function(X)

    # noinspection PyPep8Naming
    def _base_score(
        self, X: pd.DataFrame, y: pd.Series, sample_weight: pd.Series
    ) -> float:
        # noinspection PyUnresolvedReferences
        return self.base_estimator.score(X, y, sample_weight)


class NDArrayPredictorDF(
    Generic[_BasePredictor], DataFramePredictor[_BasePredictor], metaclass=ABCMeta
):
    """`DataFrameTransformer` whose base transformer accepts only  numpy ndarrays."""

    # noinspection PyPep8Naming
    def _base_predict(self, X: pd.DataFrame, **predict_params) -> ListLike:
        # noinspection PyUnresolvedReferences
        return self.base_estimator.predict(X.values, **predict_params)

    # noinspection PyPep8Naming
    def _base_fit_predict(self, X: pd.DataFrame, y: ListLike, **fit_params) -> ListLike:
        # noinspection PyUnresolvedReferences
        return self.base_estimator.fit_predict(X.values, y.values, **fit_params)

    # noinspection PyPep8Naming
    def _base_predict_proba(self, X: pd.DataFrame, **predict_params) -> ListLike[float]:
        # noinspection PyUnresolvedReferences
        return self.base_estimator.predict_proba(X.values, **predict_params)

    # noinspection PyPep8Naming
    def _base_predict_log_proba(
        self, X: pd.DataFrame, **predict_params
    ) -> ListLike[float]:
        # noinspection PyUnresolvedReferences
        return self.base_estimator.predict_log_proba(X.values, **predict_params)

    # noinspection PyPep8Naming
    def _base_decision_function(self, X: pd.DataFrame) -> MatrixLike[float]:
        # noinspection PyUnresolvedReferences
        return self.base_estimator.decision_function(X.values)

    # noinspection PyPep8Naming
    def _base_score(
        self, X: pd.DataFrame, y: pd.Series, sample_weight: pd.Series
    ) -> float:
        # noinspection PyUnresolvedReferences
        return self.base_estimator.score(X.values, y.values, sample_weight.values)<|MERGE_RESOLUTION|>--- conflicted
+++ resolved
@@ -64,34 +64,19 @@
         return result
 
     # noinspection PyPep8Naming
-<<<<<<< HEAD
-    def predict_proba(self, X: pd.DataFrame) -> pd.Series:
+    def predict_proba(self, X: pd.DataFrame) -> Union[pd.Series, pd.DataFrame]:
         """Probability estimates.
-
-        :param X: dataframe of features
-        :return: the series of probability estimates
-=======
-    def predict_proba(self, X: pd.DataFrame) -> Union[pd.Series, pd.DataFrame]:
-        """
-        Probability estimates.
 
         :param X: dataframe of features
         :return: the series/dataframe (multiclasss) of probabiliy estimates
->>>>>>> 9579712c
         """
         self._check_parameter_types(X, None)
 
         return self._prediction_to_series_or_frame(X, self._base_predict_proba(X))
 
     # noinspection PyPep8Naming
-<<<<<<< HEAD
-    def predict_log_proba(self, X: pd.DataFrame) -> pd.Series:
+    def predict_log_proba(self, X: pd.DataFrame) -> Union[pd.Series, pd.DataFrame]:
         """Log of probability estimates.
-=======
-    def predict_log_proba(self, X: pd.DataFrame) -> Union[pd.Series, pd.DataFrame]:
-        """
-        Log of probability estimates.
->>>>>>> 9579712c
 
         :param X: dataframe of features
         :return: series/dataframe (multiclasss) of log-probabilities
