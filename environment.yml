--- conflicted
+++ resolved
@@ -7,19 +7,13 @@
   - boruta_py ~= 0.3
   - gamma-pytools ~= 2.0, != 2.0.0
   - joblib ~= 1.2
-  - lightgbm ~= 3.3.4
-  - matplotlib ~= 3.6.3
+  - lightgbm ~= 3.3
+  - matplotlib ~= 3.6
   - numpy ~= 1.23.5
-  - pandas ~= 1.5.3
-<<<<<<< HEAD
+  - pandas ~= 1.5
   - python ~= 3.9
   - scikit-learn ~= 1.1.2
-  - scipy ~= 1.8
-=======
-  - python ~= 3.9.15
-  - scikit-learn ~= 1.0.2
-  - scipy ~= 1.10.0
->>>>>>> 7e2f962d
+  - scipy ~= 1.10
   - xgboost ~= 1.5
   # build/test
   - conda-build ~= 3.23.3
