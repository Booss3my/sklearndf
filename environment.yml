name: sklearndf-develop
channels:
  - conda-forge
  - bcg_gamma
dependencies:
  # run
  - boruta_py ~= 0.3
  - gamma-pytools ~= 2.0, >= 2.0.6
  - joblib ~= 1.2
  - lightgbm ~= 3.3
  - matplotlib ~= 3.6
  - numpy ~= 1.23.5
<<<<<<< HEAD
  - pandas ~= 1.5
  - python ~= 3.9
  - scikit-learn ~= 1.1.2
  - scipy ~= 1.10
=======
  - pandas ~= 2.0
  - python ~= 3.9.15
  - scikit-learn ~= 1.0.2
  - scipy ~= 1.10.0
>>>>>>> 82539562
  - xgboost ~= 1.5
  # build/test
  - conda-build ~= 3.23.3
  - conda-verify ~= 3.1.1
  - docutils ~= 0.17.1
  - flit ~= 3.8.0
  - jinja2 ~= 2.11.3
  - markupsafe ~= 2.0.1  # markupsafe 2.1 breaks support for jinja2
  - m2r ~= 0.3.1
  - pluggy ~= 0.13.1
  - pre-commit ~= 2.21.0
  - pytest ~= 7.2.1
  - pytest-cov ~= 2.12.1
  - pyyaml ~= 5.4.1
  - toml ~= 0.10.2
  - tox ~= 3.27.1
  - yaml ~= 0.2.5
  # sphinx
  - nbsphinx ~= 0.8.9
  - sphinx ~= 4.5.0
  - sphinx-autodoc-typehints ~= 1.19.2
  - pydata-sphinx-theme ~= 0.8.1
  # notebooks
  - jupyterlab ~= 3.5.2
  - openpyxl ~= 3.0.10
  - seaborn ~= 0.12.2<|MERGE_RESOLUTION|>--- conflicted
+++ resolved
@@ -10,17 +10,10 @@
   - lightgbm ~= 3.3
   - matplotlib ~= 3.6
   - numpy ~= 1.23.5
-<<<<<<< HEAD
-  - pandas ~= 1.5
+  - pandas ~= 2.0
   - python ~= 3.9
   - scikit-learn ~= 1.1.2
-  - scipy ~= 1.10
-=======
-  - pandas ~= 2.0
-  - python ~= 3.9.15
-  - scikit-learn ~= 1.0.2
   - scipy ~= 1.10.0
->>>>>>> 82539562
   - xgboost ~= 1.5
   # build/test
   - conda-build ~= 3.23.3
