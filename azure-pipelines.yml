--- conflicted
+++ resolved
@@ -1,19 +1,9 @@
 trigger:
-<<<<<<< HEAD
   - 1.1.x
-  - dev/*
   - release/*
 
 pr:
   - 1.1.x
-  - dev/*
-=======
-  - develop
-  - release/*
-
-pr:
-  - develop
->>>>>>> 5e969fb0
   - release/*
 
 # set the build name
@@ -637,13 +627,8 @@
               cp -r $(Build.ArtifactStagingDirectory)/old_docs/docs .
               echo "Current docs contents:"
               tree docs
-<<<<<<< HEAD
-              mkdir -p $(System.DefaultWorkingDirectory)/sklearndf/sphinx/build/
-              cp -R docs/docs-version $(System.DefaultWorkingDirectory)/sklearndf/sphinx/build/
-=======
               mkdir -p $(System.DefaultWorkingDirectory)/$(project_root)/sphinx/build/
               cp -R docs/docs-version $(System.DefaultWorkingDirectory)/$(project_root)/sphinx/build/
->>>>>>> 5e969fb0
               echo "Building sphinx docs"
               conda activate $(project_name)-develop
               cd $(System.DefaultWorkingDirectory)/$(project_root)
