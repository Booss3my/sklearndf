--- conflicted
+++ resolved
@@ -1,19 +1,9 @@
 trigger:
-<<<<<<< HEAD
   - 1.2.x
-  - dev/*
   - release/*
 
 pr:
   - 1.2.x
-  - dev/*
-=======
-  - 1.1.x
-  - release/*
-
-pr:
-  - 1.1.x
->>>>>>> 85760c99
   - release/*
 
 # set the build name
