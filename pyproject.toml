--- conflicted
+++ resolved
@@ -17,13 +17,8 @@
     "gamma-pytools  ~=2.0,!=2.0.0",
     "numpy          >=1.21,<1.24a",  # cannot use ~= due to conda bug
     "packaging      >=20",
-<<<<<<< HEAD
-    "pandas         >=1,<2a",  # cannot use ~= due to conda bug
+    "pandas         >=1",
     "scikit-learn   >=0.21,<1.2a",
-=======
-    "pandas         >=1",
-    "scikit-learn   >=0.21,<1.1a",
->>>>>>> 82539562
     "scipy          ~=1.4",
 ]
 
