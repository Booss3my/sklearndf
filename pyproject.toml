--- conflicted
+++ resolved
@@ -15,11 +15,7 @@
 
 requires = [
     "boruta         ~=0.3",
-<<<<<<< HEAD
     "gamma-pytools  ~=2.0dev0",
-=======
-    "gamma-pytools  ~=1.2,>=1.2.1",
->>>>>>> 64843a14
     "lightgbm       ~=3.0",
     "numpy          >=1.16,<2a",  # cannot use ~= due to conda bug
     "packaging      >=20",
@@ -73,11 +69,7 @@
 [build.matrix.min]
 # direct requirements of sklearndf
 boruta         = "~=0.3.0"
-<<<<<<< HEAD
-gamma-pytools  = "~=2.0.dev1"
-=======
-gamma-pytools  = "~=1.2.1"
->>>>>>> 64843a14
+gamma-pytools  = "~=2.0.dev2"
 lightgbm       = "~=3.0.0"
 numpy          = "==1.16.6"  # cannot use ~= due to conda bug
 pandas         = "~=0.24.2"
@@ -93,11 +85,7 @@
 [build.matrix.max]
 # direct requirements of sklearndf
 boruta         = "~=0.3"
-<<<<<<< HEAD
-gamma-pytools  = ">=2dev0,<3a"
-=======
-gamma-pytools  = "~=1.2,>=1.2.1"
->>>>>>> 64843a14
+gamma-pytools  = "~=2.0.dev2"
 lightgbm       = "~=3.2"
 numpy          = ">=1.20,<2a"  # cannot use ~= due to conda bug
 packaging      = ">=20"
