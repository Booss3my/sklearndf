--- conflicted
+++ resolved
@@ -16,7 +16,7 @@
 requires = [
     # direct requirements of sklearndf
     "boruta         >= 0.3",
-    "gamma-pytools  >= 1.0.*,<2",
+    "gamma-pytools  >= 1.0,<2",
     "lightgbm       >= 3.0",
     "numpy          >=1.16,<1.21",
     "packaging      >=20",
@@ -89,15 +89,9 @@
 # direct requirements of sklearndf
 boruta         = ">=0.3"
 gamma-pytools  = "<2"
-<<<<<<< HEAD
-lightgbm       = ">=3.0.*"
-numpy          = "=1.19.*"
-pandas         = "=1.2.*"
-=======
 lightgbm       = ">=3.0"
 numpy          = "<1.21"
 pandas         = "<1.3"
->>>>>>> f9a2f07b
 python         = "=3.8.*"
 scikit-learn   = "=0.23.*"
 # additional requirements of gamma-pytools
