--- conflicted
+++ resolved
@@ -63,15 +63,11 @@
             ("SVR", SVRDF()),
             ("Linear", LinearRegressionDF()),
         )
-<<<<<<< HEAD
-    },
+    ),
     # the rank of Y is 1, so n_components needs to be 1
     "CCADF": dict(n_components=1),
     # the rank of Y is 1, so n_components needs to be 1
     "PLSCanonicalDF": dict(n_components=1),
-=======
-    ),
->>>>>>> 1b14648d
 }
 
 REGRESSORS_PARTIAL_FIT = [
