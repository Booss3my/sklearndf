--- conflicted
+++ resolved
@@ -13,21 +13,12 @@
 
 import sklearndf.transformation
 from ... import check_sklearn_version
-<<<<<<< HEAD
-from .. import (
+from ...sklearndf import (
     check_expected_not_fitted_error,
     get_sklearndf_wrapper_class,
     iterate_classes,
 )
-from sklearndf import TransformerDF
-=======
-from ...sklearndf import (
-    check_expected_not_fitted_error,
-    get_sklearndf_wrapper_class,
-    list_classes,
-)
 from sklearndf import ClassifierDF, RegressorDF, TransformerDF
->>>>>>> 590172d4
 from sklearndf.classification import RandomForestClassifierDF
 from sklearndf.transformation import (
     RFECVDF,
@@ -43,10 +34,7 @@
     StandardScalerDF,
 )
 from sklearndf.transformation.extra import OutlierRemoverDF
-<<<<<<< HEAD
-=======
 from sklearndf.wrapper import TransformerWrapperDF
->>>>>>> 590172d4
 
 TRANSFORMER_EXCLUSIONS = [
     TransformerDF.__name__,
